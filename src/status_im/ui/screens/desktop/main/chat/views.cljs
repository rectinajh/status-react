--- conflicted
+++ resolved
@@ -132,12 +132,7 @@
              [message content (= from @current-public-key) (assoc message-obj :group-chat group-chat)]))]]])))
 
 (views/defview chat-text-input []
-<<<<<<< HEAD
   (views/letsubs [inp-ref (atom nil)]
-=======
-  (views/letsubs [{:keys [input-text]} [:get-current-chat]
-                  inp-ref              (atom nil)]
->>>>>>> 505c546f
     [react/view {:style {:height 90 :margin-horizontal 16  :background-color :white :border-radius 12}}
      [react/view {:style {:flex-direction :row :margin-horizontal 16 :margin-top 16 :flex 1 :margin-bottom 16}}
       [react/view {:style {:flex 1}}
