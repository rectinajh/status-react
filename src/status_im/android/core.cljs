(ns status-im.android.core
  (:require-macros
    [natal-shell.back-android :refer [add-event-listener remove-event-listener]])
  (:require [reagent.core :as r :refer [atom]]
            [re-frame.core :refer [subscribe dispatch dispatch-sync]]
            [status-im.handlers]
            [status-im.subs]
            [status-im.components.react :refer [navigator app-registry device-event-emitter
                                                orientation]]
            [status-im.components.main-tabs :refer [main-tabs]]
            [status-im.contacts.views.contact-list :refer [contact-list] ]
            [status-im.contacts.views.new-contact :refer [new-contact]]
            [status-im.qr-scanner.screen :refer [qr-scanner]]
            [status-im.discovery.screen :refer [discovery]]
            [status-im.discovery.tag :refer [discovery-tag]]
            [status-im.chat.screen :refer [chat]]
            [status-im.chats-list.screen :refer [chats-list]]
            [status-im.new-group.screen :refer [new-group]]
            [status-im.participants.views.add :refer [new-participants]]
            [status-im.participants.views.remove :refer [remove-participants]]
            [status-im.group-settings.screen :refer [group-settings]]
            [status-im.profile.screen :refer [profile my-profile]]
            [status-im.utils.utils :refer [toast]]
            [status-im.utils.encryption]))

(defn init-back-button-handler! []
  (let [new-listener (fn []
                       ;; todo: it might be better always return false from
                       ;; this listener and handle application's closing
                       ;; in handlers
                       (let [stack (subscribe [:get :navigation-stack])]
                         (when (< 1 (count @stack))
                           (dispatch [:navigate-back])
                           true)))]
    (add-event-listener "hardwareBackPress" new-listener)))

(defn orientation->keyword [o]
  (keyword (.toLowerCase o)))

(defn app-root []
  (let [signed-up (subscribe [:get :signed-up])
        view-id   (subscribe [:get :view-id])]
<<<<<<< HEAD
    (r/create-class
      {:component-will-mount
       (fn []
         (let [o (orientation->keyword (.getInitialOrientation orientation))]
           (dispatch [:set :orientation o]))
         (.addOrientationListener
           orientation
           #(dispatch [:set :orientation (orientation->keyword %)]))
         (.addListener device-event-emitter
                       "keyboardDidShow"
                       (fn [e]
                         (let [h (.. e -endCoordinates -height)]
                           (dispatch [:set :keyboard-height h]))))
         (.addListener device-event-emitter
                       "keyboardDidHide"
                       #(dispatch [:set :keyboard-height 0])))
       :render
       (fn []
         (case (if @signed-up @view-id :chat)
           :discovery [main-tabs]
           :discovery-tag [discovery-tag]
           :add-participants [new-participants]
           :remove-participants [remove-participants]
           :chat-list [main-tabs]
           :new-group [new-group]
           :group-settings [group-settings]
           :contact-list [main-tabs]
           :new-contact [new-contact]
           :qr-scanner [qr-scanner]
           :chat [chat]
           :profile [profile]
           :my-profile [my-profile]))})))
=======
    (fn []
      (case (if @signed-up @view-id :chat)
        :discovery [main-tabs]
        :discovery-tag [discovery-tag]
        :add-participants [new-participants]
        :remove-participants [remove-participants]
        :chat-list [main-tabs]
        :new-group [new-group]
        :group-settings [group-settings]
        :contact-list [main-tabs]
        :group-contacts [contact-list]
        :new-contact [new-contact]
        :qr-scanner [qr-scanner]
        :chat [chat]
        :profile [profile]
        :my-profile [my-profile]))))
>>>>>>> 748dfcae

(defn init []
  (dispatch-sync [:initialize-db])
  (dispatch [:initialize-crypt])
  (dispatch [:initialize-chats])
  (dispatch [:initialize-protocol])
  (dispatch [:load-user-phone-number])
  (dispatch [:load-contacts])
  ;; load commands from remote server (todo: uncomment)
  ;; (dispatch [:load-commands])
  (dispatch [:init-console-chat])
  (dispatch [:init-chat])
  (init-back-button-handler!)
  (.registerComponent app-registry "StatusIm" #(r/reactify-component app-root)))<|MERGE_RESOLUTION|>--- conflicted
+++ resolved
@@ -40,7 +40,6 @@
 (defn app-root []
   (let [signed-up (subscribe [:get :signed-up])
         view-id   (subscribe [:get :view-id])]
-<<<<<<< HEAD
     (r/create-class
       {:component-will-mount
        (fn []
@@ -68,29 +67,12 @@
            :new-group [new-group]
            :group-settings [group-settings]
            :contact-list [main-tabs]
+           :group-contacts [contact-list]
            :new-contact [new-contact]
            :qr-scanner [qr-scanner]
            :chat [chat]
            :profile [profile]
            :my-profile [my-profile]))})))
-=======
-    (fn []
-      (case (if @signed-up @view-id :chat)
-        :discovery [main-tabs]
-        :discovery-tag [discovery-tag]
-        :add-participants [new-participants]
-        :remove-participants [remove-participants]
-        :chat-list [main-tabs]
-        :new-group [new-group]
-        :group-settings [group-settings]
-        :contact-list [main-tabs]
-        :group-contacts [contact-list]
-        :new-contact [new-contact]
-        :qr-scanner [qr-scanner]
-        :chat [chat]
-        :profile [profile]
-        :my-profile [my-profile]))))
->>>>>>> 748dfcae
 
 (defn init []
   (dispatch-sync [:initialize-db])
