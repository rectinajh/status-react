(ns status-im.chat.views.message
  (:require-macros [status-im.utils.views :refer [defview]])
  (:require [clojure.string :as s]
            [re-frame.core :refer [subscribe dispatch]]
            [reagent.core :as r]
            [status-im.components.react :refer [view
<<<<<<< HEAD
                                                text
                                                image
                                                touchable-highlight]]
=======
                                                animated-view
                                                text
                                                image
                                                touchable-highlight]]
            [status-im.components.animation :as anim]
            [status-im.chat.views.request-message :refer [message-content-command-request]]
>>>>>>> 12d070e4
            [status-im.chat.styles.message :as st]
            [status-im.models.commands :refer [parse-command-msg-content
                                               parse-command-request]]
            [status-im.resources :as res]
            [status-im.utils.datetime :as time]
            [status-im.constants :refer [text-content-type
                                         content-type-status
                                         content-type-command
                                         content-type-command-request]]))

(defn message-date [timestamp]
  [view {}
   [view st/message-date-container
    [text {:style st/message-date-text} (time/to-short-str timestamp)]]])

(defn contact-photo [{:keys [photo-path]}]
  [view st/contact-photo-container
   [image {:source (if (s/blank? photo-path)
                     res/user-no-photo
                     {:uri photo-path})
           :style  st/contact-photo}]])

(defn contact-online [{:keys [online]}]
  (when online
    [view st/online-container
     [view st/online-dot-left]
     [view st/online-dot-right]]))

(defn message-content-status [{:keys [from content]}]
  [view st/status-container
   [view st/status-image-view
    [contact-photo {}]
    [contact-online {:online true}]]
   [text {:style st/status-from} from]
   [text {:style st/status-text} content]])

(defn message-content-audio [_]
  [view st/audio-container
   [view st/play-view
    [image {:source res/play
            :style  st/play-image}]]
   [view st/track-container
    [view st/track]
    [view st/track-mark]
    [text {:style st/track-duration-text} "03:39"]]])

(defn message-content-command [content preview]
  (let [commands-atom (subscribe [:get-commands-and-responses])]
    (fn [content preview]
      (let [commands @commands-atom
            {:keys [command content]}
            (parse-command-msg-content commands content)]
        [view st/content-command-view
         [view st/command-container
          [view (st/command-view command)
           [text {:style st/command-name}
            (str "!" (:name command))]]]
         ;; todo doesn't reflect design
         (when-let [icon (:icon command)]
           [view (st/command-image-view command)
            [image {:source {:uri icon}
                    :style  st/command-image}]])
         (if preview
           preview
           [text {:style st/command-text}
            content])]))))

<<<<<<< HEAD
(defn set-chat-command [msg-id command]
  (dispatch [:set-response-chat-command msg-id (keyword (:name command))]))

(defn label [{:keys [command]}]
  (->> (when command (name command))
       (str "request-")))

(defview message-content-command-request
  [{:keys [msg-id content from incoming-group]}]
  [commands [:get-responses]]
  (let [{:keys [command content]} (parse-command-request commands content)]
    [touchable-highlight {:onPress             #(set-chat-command msg-id command)
                          :accessibility-label (label command)}
     [view st/comand-request-view
      [view st/command-request-message-view
       (when incoming-group
         [text {:style st/command-request-from-text} from])
       [text {:style st/style-message-text} content]]
      [view (st/command-request-image-view command)
       [image {:source {:uri (:icon command)}
               :style  st/command-request-image}]]
      (when-let [request-text (:request-text command)]
        [view st/command-request-text-view
         [text {:style st/style-sub-text} request-text]])]]))

=======
>>>>>>> 12d070e4
(defn message-view
  [message content]
  [view (st/message-view message)
   #_(when incoming-group
       [text {:style message-author-text}
        "Justas"])
   content])

(defmulti message-content (fn [_ message]
                            (message :content-type)))

(defmethod message-content content-type-command-request
  [wrapper message]
  [wrapper message [message-content-command-request message]])

(defn text-message
  [{:keys [content] :as message}]
  [message-view message
   [text {:style (st/text-message message)} content]])

(defmethod message-content text-content-type
  [wrapper message]
  [wrapper message [text-message message]])

(defmethod message-content content-type-status
  [_ message]
  [message-content-status message])

(defmethod message-content content-type-command
  [wrapper {:keys [content rendered-preview] :as message}]
  [wrapper message
   [message-view message [message-content-command content rendered-preview]]])

(defmethod message-content :default
  [wrapper {:keys [content-type content] :as message}]
  [wrapper message
   [message-view message
    [message-content-audio {:content      content
                            :content-type content-type}]]])

(defn message-delivery-status [{:keys [delivery-status]}]
  [view st/delivery-view
   [image {:source (case delivery-status
                     :delivered {:uri :icon_ok_small}
                     :seen {:uri :icon_ok_small}
                     :seen-by-everyone {:uri :icon_ok_small}
                     :failed res/delivery-failed-icon)
           :style  st/delivery-image}]
   [text {:style st/delivery-text}
    (case delivery-status
      :delivered "Delivered"
      :seen "Seen"
      :seen-by-everyone "Seen by everyone"
      :failed "Failed")]])

(defn member-photo [{:keys [photo-path]}]
  [view st/photo-view
   [image {:source (if (s/blank? photo-path)
                     res/user-no-photo
                     {:uri photo-path})
           :style  st/photo}]])

(defn incoming-group-message-body
  [{:keys [selected same-author] :as message} content]
  (let [delivery-status :seen-by-everyone]
    [view st/group-message-wrapper
     (when selected
       [text {:style st/selected-message}
        "Mar 7th, 15:22"])
     [view (st/incoming-group-message-body-st message)
      [view st/message-author
       (when (not same-author) [member-photo {}])]
      [view st/group-message-view
       content
       ;; TODO show for last or selected
       (when (and selected delivery-status)
         [message-delivery-status {:delivery-status delivery-status}])]]]))

(defn message-body
  [{:keys [outgoing] :as message} content]
  (let [delivery-status :seen]
    [view (st/message-body message)
     content
     (when (and outgoing delivery-status)
       [message-delivery-status {:delivery-status delivery-status}])]))

(defn message-container-animation-logic [{:keys [to-value val callback]}]
  (fn [_]
    (let [to-value @to-value]
      (when (< 0 to-value)
        (anim/start
          (anim/spring val {:toValue  to-value
                            :friction 4
                            :tension  10})
          (fn [arg]
            (when (.-finished arg)
              (callback))))))))

(defn message-container [message & children]
  (if (:new? message)
    (let [layout-height (r/atom 0)
          anim-value (anim/create-value 1)
          anim-callback #(dispatch [:set-message-shown message])
          context {:to-value layout-height
                   :val      anim-value
                   :callback anim-callback}
          on-update (message-container-animation-logic context)]
      (r/create-class
        {:component-did-mount
         on-update
         :component-did-update
         on-update
         :reagent-render
         (fn [message & children]
           @layout-height
           [animated-view {:style (st/message-container anim-value)}
            (into [view {:onLayout (fn [event]
                                     (let [height (.. event -nativeEvent -layout -height)]
                                       (reset! layout-height height)))}]
                  children)])}))
    (into [view] children)))

(defn chat-message
  [{:keys [outgoing delivery-status timestamp new-day group-chat]
    :as   message}]
  [message-container message
   ;; TODO there is no new-day info in message
   (when new-day
     [message-date timestamp])
   [view
    (let [incoming-group (and group-chat (not outgoing))]
      [message-content
       (if incoming-group
         incoming-group-message-body
         message-body)
       (merge message {:delivery-status (keyword delivery-status)
                       :incoming-group  incoming-group})])]])<|MERGE_RESOLUTION|>--- conflicted
+++ resolved
@@ -4,18 +4,12 @@
             [re-frame.core :refer [subscribe dispatch]]
             [reagent.core :as r]
             [status-im.components.react :refer [view
-<<<<<<< HEAD
                                                 text
                                                 image
-                                                touchable-highlight]]
-=======
                                                 animated-view
-                                                text
-                                                image
                                                 touchable-highlight]]
             [status-im.components.animation :as anim]
             [status-im.chat.views.request-message :refer [message-content-command-request]]
->>>>>>> 12d070e4
             [status-im.chat.styles.message :as st]
             [status-im.models.commands :refer [parse-command-msg-content
                                                parse-command-request]]
@@ -83,7 +77,6 @@
            [text {:style st/command-text}
             content])]))))
 
-<<<<<<< HEAD
 (defn set-chat-command [msg-id command]
   (dispatch [:set-response-chat-command msg-id (keyword (:name command))]))
 
@@ -91,7 +84,8 @@
   (->> (when command (name command))
        (str "request-")))
 
-(defview message-content-command-request
+;; todo remove (merging leftover)
+#_(defview message-content-command-request
   [{:keys [msg-id content from incoming-group]}]
   [commands [:get-responses]]
   (let [{:keys [command content]} (parse-command-request commands content)]
@@ -109,8 +103,6 @@
         [view st/command-request-text-view
          [text {:style st/style-sub-text} request-text]])]]))
 
-=======
->>>>>>> 12d070e4
 (defn message-view
   [message content]
   [view (st/message-view message)
