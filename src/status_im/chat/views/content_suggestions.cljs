(ns status-im.chat.views.content-suggestions
  (:require-macros [status-im.utils.views :refer [defview]])
  (:require [re-frame.core :refer [subscribe dispatch]]
            [status-im.components.react :refer [view
                                                icon
                                                text
                                                touchable-highlight
                                                list-view
                                                list-item]]
            [status-im.chat.styles.content-suggestions :as st]
            [status-im.utils.listview :refer [to-datasource]]))

(defn set-command-content [content]
  (dispatch [:set-chat-command-content content]))

(defn suggestion-list-item [{:keys [value description]}]
  [touchable-highlight {:onPress #(set-command-content value)}
   [view st/suggestion-container
    [view st/suggestion-sub-container
     [text {:style st/value-text} value]
     [text {:style st/description-text} description]]]])

(defn render-row [row _ _]
  (list-item [suggestion-list-item row]))

(defview content-suggestions-view []
<<<<<<< HEAD
  [suggestions [:get :current-suggestion]]
  (when (seq suggestions)
    [view
=======
  [suggestions [:get-content-suggestions]]
  (when-let [values (not-empty (filter :value suggestions))]
    [view st/container
>>>>>>> 12d070e4
     [touchable-highlight {:style   st/drag-down-touchable
                           ;; TODO hide suggestions?
                           :onPress (fn [])}
      [view [icon :drag_down st/drag-down-icon]]]
<<<<<<< HEAD
     suggestions]))
=======
     [view (st/suggestions-container (count values))
      [list-view {:dataSource                (to-datasource values)
                  :keyboardShouldPersistTaps true
                  :renderRow                 render-row}]]]))
>>>>>>> 12d070e4
<|MERGE_RESOLUTION|>--- conflicted
+++ resolved
@@ -24,24 +24,11 @@
   (list-item [suggestion-list-item row]))
 
 (defview content-suggestions-view []
-<<<<<<< HEAD
   [suggestions [:get :current-suggestion]]
   (when (seq suggestions)
-    [view
-=======
-  [suggestions [:get-content-suggestions]]
-  (when-let [values (not-empty (filter :value suggestions))]
     [view st/container
->>>>>>> 12d070e4
      [touchable-highlight {:style   st/drag-down-touchable
                            ;; TODO hide suggestions?
                            :onPress (fn [])}
       [view [icon :drag_down st/drag-down-icon]]]
-<<<<<<< HEAD
-     suggestions]))
-=======
-     [view (st/suggestions-container (count values))
-      [list-view {:dataSource                (to-datasource values)
-                  :keyboardShouldPersistTaps true
-                  :renderRow                 render-row}]]]))
->>>>>>> 12d070e4
+     suggestions]))