--- conflicted
+++ resolved
@@ -70,11 +70,7 @@
       (dispatch [:animate-cancel-command]))))
 
 (register-handler :set-chat-command-content
-<<<<<<< HEAD
-  [(after invoke-suggestions-handler!)
-   (after animate-set-chat-command-content)]
-=======
->>>>>>> 85c651e1
+  [(after invoke-suggestions-handler!)]
   (fn [{:keys [current-chat-id] :as db} [_ content]]
     (as-> db db
           (commands/set-chat-command-content db content)
@@ -108,18 +104,11 @@
           {:keys [command content]}
           (get-in db [:chats current-chat-id :command-input])
           command-info {:command command
-<<<<<<< HEAD
                         :content content}]
       (-> db
+          ;(assoc-in [:chats current-chat-id :command-input :command] nil)
           (commands/stage-command command-info)
           (assoc :staged-command command-info)))))
-=======
-                        :content content
-                        :handler (:handler command)}]
-      (-> db
-          (assoc-in [:chats current-chat-id :command-input :command] nil)
-          (commands/stage-command command-info)))))
->>>>>>> 85c651e1
 
 (register-handler :set-message-input []
   (fn [db [_ input]]
@@ -132,11 +121,8 @@
         (.blur message-input)))))
 
 (register-handler :set-response-chat-command
-<<<<<<< HEAD
   [(after invoke-suggestions-handler!)
-=======
-  [(after #(dispatch [:command-edit-mode]))
->>>>>>> 85c651e1
+   (after #(dispatch [:command-edit-mode]))
    (after #(dispatch [:animate-show-response]))]
   (fn [db [_ to-msg-id command-key]]
     (commands/set-response-chat-command db to-msg-id command-key)))
