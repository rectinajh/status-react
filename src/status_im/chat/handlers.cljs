--- conflicted
+++ resolved
@@ -24,13 +24,10 @@
             [status-im.components.jail :as j]
             [status-im.utils.types :refer [json->clj]]
             [status-im.commands.utils :refer [generate-hiccup]]
-<<<<<<< HEAD
-            status-im.chat.handlers.commands))
-=======
+            status-im.chat.handlers.commands
             status-im.chat.handlers.animation
             status-im.chat.handlers.requests
             status-im.chat.handlers.unviewed-messages))
->>>>>>> 9e5dc4f2
 
 (register-handler :set-show-actions
   (fn [db [_ show-actions]]
