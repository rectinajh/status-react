(ns status-im.chat.screen
  (:require-macros [status-im.utils.views :refer [defview]])
  (:require [re-frame.core :refer [subscribe dispatch]]
            [clojure.string :as s]
            [status-im.components.react :refer [view
                                              text
                                              image
                                              icon
                                              touchable-highlight
                                              list-view
                                              list-item]]
            [status-im.components.chat-icon.screen :refer [chat-icon-view-action
                                                           chat-icon-view-menu-item]]
            [status-im.chat.styles.screen :as st]
            [status-im.utils.listview :refer [to-datasource]]
            [status-im.utils.utils :refer [truncate-str]]
            [status-im.components.invertible-scroll-view :refer [invertible-scroll-view]]
            [status-im.components.toolbar :refer [toolbar]]
            [status-im.chat.views.message :refer [chat-message]]
            [status-im.chat.views.new-message :refer [chat-message-new]]))


(defn contacts-by-identity [contacts]
  (->> contacts
       (map (fn [{:keys [identity] :as contact}]
              [identity contact]))
       (into {})))

(defn add-msg-color [{:keys [from] :as msg} contact-by-identity]
  (if (= "system" from)
    (assoc msg :text-color :#4A5258
               :background-color :#D3EEEF)
    (let [{:keys [text-color background-color]} (get contact-by-identity from)]
      (assoc msg :text-color text-color
                 :background-color background-color))))

(defview chat-icon []
  [chat-id    [:chat :chat-id]
   group-chat [:chat :group-chat]
   name       [:chat :name]
   color      [:chat :color]]
  ;; TODO stub data ('online' property)
  [chat-icon-view-action chat-id group-chat name color true])

(defn typing [member]
  [view st/typing-view
   [view st/typing-background
    [text {:style st/typing-text}
     (str member " is typing")]]])

(defn typing-all []
  [view st/typing-all
   ;; TODO stub data
   (for [member ["Geoff" "Justas"]]
     ^{:key member} [typing member])])

(defn message-row [contact-by-identity group-chat]
  (fn [row _ idx]
    (let [msg (-> row
                  (add-msg-color contact-by-identity)
                  (assoc :group-chat group-chat)
                  (assoc :last-msg (zero? (js/parseInt idx))))]
      (list-item [chat-message msg]))))

(defn on-action-selected [position]
  (case position
    0 (dispatch [:navigate-to :add-participants])
    1 (dispatch [:navigate-to :remove-participants])
    2 (dispatch [:leave-group-chat])))

(defn overlay [{:keys [on-click-outside]} items]
  [view st/actions-overlay
   [touchable-highlight {:on-press on-click-outside
                         :style    st/overlay-highlight}
    [view nil]]
   items])

(defn action-view [{:keys     [icon-style custom-icon handler title subtitle]
                    icon-name :icon}]
  [touchable-highlight {:on-press (fn []
                                    (dispatch [:set-show-actions false])
                                    (when handler
                                      (handler)))}
   [view st/action-icon-row
    [view st/action-icon-view
     (or custom-icon
         [icon icon-name icon-style])]
    [view st/action-view
     [text {:style st/action-title} title]
     (when-let [subtitle subtitle]
       [text {:style st/action-subtitle}
        subtitle])]]])

(defview menu-item-icon-profile []
  [chat-id    [:chat :chat-id]
   group-chat [:chat :group-chat]
   name       [:chat :name]
   color      [:chat :color]]
  ;; TODO stub data ('online' property)
  [chat-icon-view-menu-item chat-id group-chat name color true])

(defn members-text [members]
  (truncate-str (str (s/join ", " (map #(:name %) members)) " and you") 35))

(defn actions-list-view []
  (let [{:keys [group-chat chat-id]}
        (subscribe [:chat-properties [:group-chat :chat-id]])
        members (subscribe [:current-chat-contacts])]
    (when-let [actions (if @group-chat
                         [{:title      "Members"
                           :subtitle   (members-text @members)
                           :icon       :menu_group
                           :icon-style {:width  25
                                        :height 19}
<<<<<<< HEAD
                           ;; TODO not implemented: action Members
                           :handler    nil}
                          {:title      "Search chat"
                           :subtitle   "!not implemented"
                           :icon       :search_gray_copy
                           :icon-style {:width  17
                                        :height 17}
                           ;; TODO not implemented: action Search chat
                           :handler    nil}
                          {:title      "Notifications and sounds"
                           :subtitle   "!not implemented"
                           ;;:subtitle   "Chat muted"
=======
                           :handler    #(dispatch [:navigate-to :add-participants])}
                          {:title      "Remove Contact from chat"
                           :subtitle   "Alex, John"
                           :icon       :search_gray_copy
                           :icon-style {:width  17
                                        :height 17}
                           :handler    #(dispatch [:navigate-to :remove-participants])}
                          {:title      "Leave Chat"
>>>>>>> ef205d2d
                           :icon       :muted
                           :icon-style {:width  18
                                        :height 21}
                           ;; TODO not implemented: action Notifications
                           :handler    nil}
                          {:title      "Settings"
                           :icon       :settings
                           :icon-style {:width  20
                                        :height 13}
                           :handler    #(dispatch [:show-group-settings])}]
                         [{:title      "Profile"
                           :custom-icon [menu-item-icon-profile]
                           :icon       :menu_group
                           :icon-style {:width  25
                                        :height 19}
                           :handler    #(dispatch [:show-profile @chat-id])}
                          {:title      "Search chat"
                           :subtitle   "!not implemented"
                           :icon       :search_gray_copy
                           :icon-style {:width  17
                                        :height 17}
                           ;; TODO not implemented: action Search chat
                           :handler    nil}
                          {:title      "Notifications and sounds"
                           :subtitle   "!not implemented"
                           ;;:subtitle   "Notifications on"
                           :icon       :muted
                           :icon-style {:width  18
                                        :height 21}
                           ;; TODO not implemented: action Notifications
                           :handler    nil}
                          {:title      "Settings"
                           :subtitle   "!not implemented"
                           :icon       :settings
                           :icon-style {:width  20
                                        :height 13}
                           ;; TODO not implemented: action Settings
                           :handler    nil}])]
      [view st/actions-wrapper
       [view st/actions-separator]
       [view st/actions-view
        (for [action actions]
          ^{:key action} [action-view action])]])))

(defn actions-view []
  [overlay {:on-click-outside #(dispatch [:set-show-actions false])}
   [actions-list-view]])

(defn toolbar-content []
  (let [{:keys [group-chat name contacts]}
        (subscribe [:chat-properties [:group-chat :name :contacts]])
        show-actions (subscribe [:show-actions])]
    (fn []
      [view (st/chat-name-view @show-actions)
       [text {:style st/chat-name-text}
        (truncate-str (or @name "Chat name") 30)]
       (if @group-chat
         [view {:flexDirection :row}
          [icon :group st/group-icon]
          [text {:style st/members}
           (let [cnt (inc (count @contacts))]
             (str cnt
                  (if (< 1 cnt)
                    " members"
                    " member")
                  ;; TODO stub data: active members
                  ", " cnt " active"))]]
         ;; TODO stub data: last activity
         [text {:style st/last-activity} "Active a minute ago"])])))

(defn toolbar-action []
  (let [show-actions (subscribe [:show-actions])]
    (fn []
      (if @show-actions
        [touchable-highlight
         {:on-press #(dispatch [:set-show-actions false])}
         [view st/action
          [icon :up st/up-icon]]]
        [touchable-highlight
         {:on-press #(dispatch [:set-show-actions true])}
         [view st/action
          [chat-icon]]]))))

(defn chat-toolbar []
  (let [{:keys [group-chat name contacts]}
        (subscribe [:chat-properties [:group-chat :name :contacts]])
        show-actions (subscribe [:show-actions])]
    (fn []
      [toolbar {:hide-nav?      @show-actions
                :custom-content [toolbar-content]
                :custom-action  [toolbar-action]}])))

(defview messages-view [group-chat]
  [messages [:chat :messages]
   contacts [:chat :contacts]]
  (let [contacts' (contacts-by-identity contacts)]
    [list-view {:renderRow             (message-row contacts' group-chat)
                :renderScrollComponent #(invertible-scroll-view (js->clj %))
                :onEndReached          #(dispatch [:load-more-messages])
                :enableEmptySections   true
                :dataSource            (to-datasource messages)}]))

(defview chat []
  [group-chat [:chat :group-chat]
   show-actions-atom [:show-actions]]
  [view st/chat-view
   [chat-toolbar]
   [messages-view group-chat]
   (when group-chat [typing-all])
   [chat-message-new]
   (when show-actions-atom [actions-view])])<|MERGE_RESOLUTION|>--- conflicted
+++ resolved
@@ -112,7 +112,6 @@
                            :icon       :menu_group
                            :icon-style {:width  25
                                         :height 19}
-<<<<<<< HEAD
                            ;; TODO not implemented: action Members
                            :handler    nil}
                           {:title      "Search chat"
@@ -125,16 +124,6 @@
                           {:title      "Notifications and sounds"
                            :subtitle   "!not implemented"
                            ;;:subtitle   "Chat muted"
-=======
-                           :handler    #(dispatch [:navigate-to :add-participants])}
-                          {:title      "Remove Contact from chat"
-                           :subtitle   "Alex, John"
-                           :icon       :search_gray_copy
-                           :icon-style {:width  17
-                                        :height 17}
-                           :handler    #(dispatch [:navigate-to :remove-participants])}
-                          {:title      "Leave Chat"
->>>>>>> ef205d2d
                            :icon       :muted
                            :icon-style {:width  18
                                         :height 21}
