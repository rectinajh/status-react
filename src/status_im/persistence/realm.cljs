--- conflicted
+++ resolved
@@ -15,12 +15,10 @@
                                                      :optional true}
                                   :photo-path       {:type    "string"
                                                      :optinal true}}}
-<<<<<<< HEAD
                     {:name       :accounts
                      :primaryKey :address
                      :properties {:address "string"
                                   :public-key "string"}}
-=======
                     {:name       :requests
                      :properties {:message-id :string
                                   :chat-id    :string
@@ -28,7 +26,6 @@
                                   :status     {:type    :string
                                                :default "open"}
                                   :added      :date}}
->>>>>>> cd564d43
                     {:name       :kv-store
                      :primaryKey :key
                      :properties {:key   "string"
