--- conflicted
+++ resolved
@@ -1,11 +1,8 @@
 (ns messenger.services.protocol
   (:require [messenger.models.protocol :refer [set-initialized
                                                update-identity]]
-<<<<<<< HEAD
+            [messenger.models.messages :refer [save-message]]
             [messenger.comm.intercom :refer [load-user-identity]]
-=======
-            [messenger.models.messages :refer [save-message]]
->>>>>>> 51b9bbd9
             [syng-im.utils.logging :as log]))
 
 (defmulti protocol (fn [state id args]
