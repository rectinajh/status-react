(ns syng-im.db
  (:require [schema.core :as s :include-macros true]))

;; schema of app-db
(def schema {:greeting s/Str})

(def default-view :chat-list)

;; initial state of app-db
(def app-db {:greeting             "Hello Clojure in iOS and Android!"
             :identity-password    "replace-me-with-user-entered-password"
             :identity             "me"
             :contacts             []
             :current-chat-id      "console"
             :chat                 {:command nil
                                    :last-message    nil}
             :chats                {}
             :chats-updated-signal 0
             :show-actions         false
             :new-group            #{}
             :new-participants     #{}
             :signed-up            false
<<<<<<< HEAD
             :name                 "My Name"
             :current-tag          nil})
=======
             :view-id              default-view
             :navigation-stack     (list default-view)})

>>>>>>> 006792d0

(def protocol-initialized-path [:protocol-initialized])
(def identity-password-path [:identity-password])
(def current-chat-id-path [:current-chat-id])
(def updated-chats-signal-path [:chats-updated-signal])
(defn updated-chat-signal-path [chat-id]
  [:chats chat-id :chat-updated-signal])
(defn chat-input-text-path [chat-id]
  [:chats chat-id :input-text])
(defn chat-staged-commands-path [chat-id]
  [:chats chat-id :staged-commands])
(defn chat-command-path [chat-id]
  [:chats chat-id :command-input :command])
(defn chat-command-to-msg-id-path [chat-id]
  [:chats chat-id :command-input :to-msg-id])
(defn chat-command-content-path [chat-id]
  [:chats chat-id :command-input :content])
(defn chat-command-requests-path [chat-id]
  [:chats chat-id :command-requests])
(defn chat-command-request-path [chat-id msg-id]
  [:chats chat-id :command-requests msg-id])
(def show-actions-path [:show-actions])
(def new-group-path [:new-group])
(def new-participants-path [:new-participants])
(def updated-discoveries-signal-path [:discovery-updated-signal])
(defn updated-discovery-signal-path [whisper-id]
  [:discoveries whisper-id :discovery-updated-signal])
(def current-tag-path [:current-tag])
(def updated-current-tag-signal-path [:current-tag-updated-signal])<|MERGE_RESOLUTION|>--- conflicted
+++ resolved
@@ -4,7 +4,7 @@
 ;; schema of app-db
 (def schema {:greeting s/Str})
 
-(def default-view :chat-list)
+(def default-view :discovery)
 
 ;; initial state of app-db
 (def app-db {:greeting             "Hello Clojure in iOS and Android!"
@@ -20,14 +20,10 @@
              :new-group            #{}
              :new-participants     #{}
              :signed-up            false
-<<<<<<< HEAD
+             :view-id              default-view
+             :navigation-stack     (list default-view)
              :name                 "My Name"
              :current-tag          nil})
-=======
-             :view-id              default-view
-             :navigation-stack     (list default-view)})
-
->>>>>>> 006792d0
 
 (def protocol-initialized-path [:protocol-initialized])
 (def identity-password-path [:identity-password])
