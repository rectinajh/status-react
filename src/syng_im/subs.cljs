--- conflicted
+++ resolved
@@ -4,78 +4,12 @@
             [syng-im.models.chats :refer [chats-list chat-by-id]]
             [syng-im.models.contacts :refer [get-contacts
                                              contacts-list-exclude
-<<<<<<< HEAD
-                                             contacts-list-include]]
+                                             contacts-list-include
+                                             contact-by-identity]]
             syng-im.chat.subs
             syng-im.navigation.subs
             syng-im.discovery.subs
             syng-im.contacts.subs))
-=======
-                                             contacts-list-include
-                                             contact-identity
-                                             contact-by-identity]]
-            [syng-im.models.commands :refer [get-commands
-                                             get-chat-command
-                                             get-chat-command-content
-                                             get-chat-command-request
-                                             parse-command-request]]
-            [syng-im.handlers.suggestions :refer [get-suggestions
-                                                  typing-command?]]
-            [syng-im.handlers.content-suggestions :refer [get-content-suggestions]]))
-
-;; -- Chat --------------------------------------------------------------
-
-(register-sub :get-chat-messages
-  (fn [db _]
-    (let [chat-id (current-chat-id @db)]
-      (reaction (get-in @db [:chats chat-id :messages])))))
-
-(register-sub :get-current-chat-id
-  (fn [db _]
-    (reaction (current-chat-id @db))))
-
-(register-sub :get-suggestions
-  (fn [db _]
-    (let [input-text (->> (current-chat-id @db)
-                          db/chat-input-text-path
-                          (get-in @db)
-                          (reaction))]
-      (reaction (get-suggestions @db @input-text)))))
-
-(register-sub :typing-command?
-  (fn [db _]
-    (reaction (typing-command? @db))))
-
-(register-sub :get-content-suggestions
-  (fn [db _]
-    (let [command (reaction (get-chat-command @db))
-          text    (reaction (get-chat-command-content @db))]
-      (reaction (get-content-suggestions @db @command @text)))))
-
-(register-sub :get-commands
-  (fn [db _]
-    (reaction (get-commands @db))))
-
-(register-sub :get-chat-input-text
-  (fn [db _]
-    (reaction (get-in @db (db/chat-input-text-path (current-chat-id @db))))))
-
-(register-sub :get-chat-staged-commands
-  (fn [db _]
-    (reaction (get-in @db (db/chat-staged-commands-path (current-chat-id @db))))))
-
-(register-sub :get-chat-command
-  (fn [db _]
-    (reaction (get-chat-command @db))))
-
-(register-sub :get-chat-command-content
-  (fn [db _]
-    (reaction (get-chat-command-content @db))))
-
-(register-sub :chat-command-request
-  (fn [db _]
-    (reaction (get-chat-command-request @db))))
->>>>>>> 9a4c349b
 
 ;; -- Chats list --------------------------------------------------------------
 
@@ -84,77 +18,10 @@
     (reaction (k @db))))
 
 ;; -- User data --------------------------------------------------------------
-
-<<<<<<< HEAD
-=======
-(register-sub :username
-  (fn [db _]
-    (reaction
-     (get @db :username))))
-
-(register-sub :phone-number
-  (fn [db _]
-    (reaction
-     (get @db :phone-number))))
-
-(register-sub :email
-  (fn [db _]
-    (reaction
-     (get @db :email))))
-
-(register-sub :status
-  (fn [db _]
-    (reaction
-     (get @db :status))))
-
-(register-sub
- :get-user-identity
-  (fn [db _]
-    (reaction
-      (get @db :user-identity))))
-
-(register-sub
-  :get-loading
-  (fn [db _]
-    (reaction
-      (get @db :loading))))
-
->>>>>>> 9a4c349b
 (register-sub
   :signed-up
   (fn [db _]
     (reaction (:signed-up @db))))
 
-(register-sub :all-contacts
-  (fn [db _]
-    (let [contacts (reaction (:contacts @db))]
-      (reaction (sort-by :name @contacts)))))
-
-(defn contacts-by-current-chat [fn db]
-  (let [current-chat-id (:current-chat-id @db)
-        chat            (reaction (get-in @db [:chats current-chat-id]))
-        contacts        (reaction (:contacts @db))]
-    (reaction
-      (when @chat
-        (let [current-participants (->> @chat
-                                        :contacts
-                                        (map :identity)
-                                        set)]
-          (fn #(current-participants (:whisper-identity %))
-              (vals @contacts)))))))
-
-(register-sub :contact
-   (fn [db _]
-     (let [identity (reaction (get-in @db db/contact-identity-path))]
-       (reaction (contact-by-identity @identity)))))
-
-(register-sub :all-new-contacts
-  (fn [db _]
-    (contacts-by-current-chat remove db)))
-
-(register-sub :current-chat-contacts
-  (fn [db _]
-    (contacts-by-current-chat filter db)))
-
 (register-sub :db
   (fn [db _] (reaction @db)))