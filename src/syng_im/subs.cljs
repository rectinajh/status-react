--- conflicted
+++ resolved
@@ -8,19 +8,15 @@
                                           chats-updated?
                                           chat-by-id]]
             [syng-im.models.messages :refer [get-messages]]
-<<<<<<< HEAD
-            [syng-im.models.contacts :refer [contacts-list]]
+            [syng-im.models.contacts :refer [contacts-list
+                                             contacts-list-exclude
+                                             contacts-list-include]]
             [syng-im.models.commands :refer [get-commands
                                              get-chat-command
                                              get-chat-command-content
                                              get-chat-command-request
                                              parse-command-msg-content
                                              parse-command-request-msg-content]]
-=======
-            [syng-im.models.contacts :refer [contacts-list
-                                             contacts-list-exclude
-                                             contacts-list-include]]
->>>>>>> c0b508a5
             [syng-im.handlers.suggestions :refer [get-suggestions]]))
 
 ;; -- Chat --------------------------------------------------------------
