(ns syng-im.handlers
  (:require
    [re-frame.core :refer [register-handler after dispatch]]
    [schema.core :as s :include-macros true]
    [syng-im.db :refer [app-db schema]]
    [syng-im.protocol.api :refer [init-protocol]]
    [syng-im.protocol.protocol-handler :refer [make-handler]]
    [syng-im.models.protocol :refer [update-identity
                                     set-initialized]]
    [syng-im.models.user-data :as user-data]
    [syng-im.models.contacts :as contacts]
    [syng-im.models.messages :refer [save-message
                                     update-message!
                                     message-by-id]]
    [syng-im.handlers.server :as server]
    [syng-im.handlers.contacts :as contacts-service]
    [syng-im.handlers.commands :refer [set-chat-command
                                       set-chat-command-content]]
    [syng-im.handlers.sign-up :as sign-up-service]
<<<<<<< HEAD
    [syng-im.handlers.discovery :as discovery]
    [syng-im.models.chats :refer [create-chat]]
=======

    [syng-im.models.chats :refer [create-chat
                                  chat-add-participants
                                  chat-remove-participants
                                  set-chat-active]]
>>>>>>> c0b508a5
    [syng-im.models.chat :refer [signal-chat-updated
                                 set-current-chat-id
                                 current-chat-id
                                 update-new-group-selection
                                 update-new-participants-selection
                                 clear-new-group
                                 clear-new-participants
                                 new-group-selection
                                 set-chat-input-text
                                 new-participants-selection]]
    [syng-im.utils.logging :as log]
    [syng-im.protocol.api :as api]
    [syng-im.constants :refer [text-content-type]]
    [syng-im.navigation :refer [nav-push
                                nav-replace
                                nav-pop]]
    [syng-im.utils.crypt :refer [gen-random-bytes]]
    [syng-im.utils.random :as random]))

;; -- Middleware ------------------------------------------------------------
;;
;; See https://github.com/Day8/re-frame/wiki/Using-Handler-Middleware
;;
(defn check-and-throw
  "throw an exception if db doesn't match the schema."
  [a-schema db]
  (if-let [problems (s/check a-schema db)]
    (throw (js/Error. (str "schema check failed: " problems)))))

(def validate-schema-mw
  (after (partial check-and-throw schema)))


;; -- Common --------------------------------------------------------------

(register-handler :initialize-db
  (fn [_ _]
    app-db))

(register-handler :set-loading
  (fn [db [_ value]]
    (assoc db :loading value)))

(register-handler :initialize-crypt
  (fn [db _]
    (log/debug "initializing crypt")
    (gen-random-bytes 1024 (fn [{:keys [error buffer]}]
                             (if error
                               (do
                                 (log/error "Failed to generate random bytes to initialize sjcl crypto")
                                 (dispatch [:notify-user {:type  :error
                                                          :error error}]))
                               (do
                                 (->> (.toString buffer "hex")
                                      (.toBits (.. js/ecc -sjcl -codec -hex))
                                      (.addEntropy (.. js/ecc -sjcl -random)))
                                 (dispatch [:crypt-initialized])))))
    db))

(register-handler :crypt-initialized
  (fn [db _]
    (log/debug "crypt initialized")
    db))

(register-handler :navigate-to
  (fn [db [action navigator route nav-type]]
    (log/debug action route)
    (case nav-type
      :push (nav-push navigator route)
      :replace (nav-replace navigator route))
    db))

;; -- Protocol --------------------------------------------------------------

(register-handler :initialize-protocol
  (fn [db [_]]
    (init-protocol (make-handler db))
    db))

(register-handler :protocol-initialized
  (fn [db [_ identity]]
    (-> db
        (update-identity identity)
        (set-initialized true))))

(register-handler :received-msg
  (fn [db [action {chat-id :from
                   msg-id  :msg-id :as msg}]]
    (log/debug action "msg" msg)
    (save-message chat-id msg)
    (-> db
        (create-chat chat-id [chat-id] false)
        (signal-chat-updated chat-id))))

(register-handler :group-received-msg
  (fn [db [action {chat-id :group-id :as msg}]]
    (log/debug action "msg" msg)
    (save-message chat-id msg)
    (signal-chat-updated db chat-id)))

(defn joined-chat-msg [chat-id from msg-id]
  (let [contact-name (:name (contacts/contact-by-identity from))]
    (save-message chat-id {:from         "system"
                           :msg-id       msg-id
                           :content      (str (or contact-name from) " received chat invitation")
                           :content-type text-content-type})))

(defn participant-invited-to-group-msg [chat-id identity from msg-id]
  (let [inviter-name (:name (contacts/contact-by-identity from))
        invitee-name (:name (contacts/contact-by-identity identity))]
    (save-message chat-id {:from         "system"
                           :msg-id       msg-id
                           :content      (str (or inviter-name from) " invited " (or invitee-name identity))
                           :content-type text-content-type})))

(defn participant-removed-from-group-msg [chat-id identity from msg-id]
  (let [remover-name (:name (contacts/contact-by-identity from))
        removed-name (:name (contacts/contact-by-identity identity))]
    (save-message chat-id {:from         "system"
                           :msg-id       msg-id
                           :content      (str (or remover-name from) " removed " (or removed-name identity))
                           :content-type text-content-type})))

(defn you-removed-from-group-msg [chat-id from msg-id]
  (let [remover-name (:name (contacts/contact-by-identity from))]
    (save-message chat-id {:from         "system"
                           :msg-id       msg-id
                           :content      (str (or remover-name from) " removed you from group chat")
                           :content-type text-content-type})))

(defn participant-left-group-msg [chat-id from msg-id]
  (let [left-name (:name (contacts/contact-by-identity from))]
    (save-message chat-id {:from         "system"
                           :msg-id       msg-id
                           :content      (str (or left-name from) " left")
                           :content-type text-content-type})))

(defn removed-participant-msg [chat-id identity]
  (let [contact-name (:name (contacts/contact-by-identity identity))]
    (save-message chat-id {:from         "system"
                           :msg-id       (random/id)
                           :content      (str "You've removed " (or contact-name identity))
                           :content-type text-content-type})))

(defn left-chat-msg [chat-id]
  (save-message chat-id {:from         "system"
                         :msg-id       (random/id)
                         :content      "You left this chat"
                         :content-type text-content-type}))

(register-handler :group-chat-invite-acked
  (fn [db [action from group-id ack-msg-id]]
    (log/debug action from group-id ack-msg-id)
    (joined-chat-msg group-id from ack-msg-id)
    (signal-chat-updated db group-id)))

(register-handler :participant-removed-from-group
  (fn [db [action from group-id identity msg-id]]
    (log/debug action msg-id from group-id identity)
    (chat-remove-participants group-id [identity])
    (participant-removed-from-group-msg group-id identity from msg-id)
    (signal-chat-updated db group-id)))

(register-handler :you-removed-from-group
  (fn [db [action from group-id msg-id]]
    (log/debug action msg-id from group-id)
    (you-removed-from-group-msg group-id from msg-id)
    (set-chat-active group-id false)
    (signal-chat-updated db group-id)))

(register-handler :participant-left-group
  (fn [db [action from group-id msg-id]]
    (log/debug action msg-id from group-id)
    (participant-left-group-msg group-id from msg-id)
    (signal-chat-updated db group-id)))

(register-handler :participant-invited-to-group
  (fn [db [action from group-id identity msg-id]]
    (log/debug action msg-id from group-id identity)
    (participant-invited-to-group-msg group-id identity from msg-id)
    (signal-chat-updated db group-id)))

(register-handler :acked-msg
  (fn [db [action from msg-id]]
    (log/debug action from msg-id)
    (update-message! {:msg-id          msg-id
                      :delivery-status :delivered})
    (signal-chat-updated db from)))

(register-handler :msg-delivery-failed
  (fn [db [action msg-id]]
    (log/debug action msg-id)
    (update-message! {:msg-id          msg-id
                      :delivery-status :failed})
    (let [{:keys [chat-id]} (message-by-id msg-id)]
      (signal-chat-updated db chat-id))))

(register-handler :send-chat-msg
  (fn [db [action chat-id text]]
    (log/debug action "chat-id" chat-id "text" text)
    (let [msg (if (= chat-id "console")
                (sign-up-service/send-console-msg text)
                (let [{msg-id     :msg-id
                       {from :from
                        to   :to} :msg} (api/send-user-msg {:to      chat-id
                                                            :content text})]
                  {:msg-id       msg-id
                   :from         from
                   :to           to
                   :content      text
                   :content-type text-content-type
                   :outgoing     true}))]
      (save-message chat-id msg)
      (signal-chat-updated db chat-id))))

(register-handler :leave-group-chat
  (fn [db [action navigator]]
    (log/debug action)
    (let [chat-id (current-chat-id db)]
      (api/leave-group-chat chat-id)
      (set-chat-active chat-id false)
      (left-chat-msg chat-id)
      (signal-chat-updated db chat-id))))

(register-handler :send-chat-command
  (fn [db [action chat-id command content]]
    (log/debug action "chat-id" chat-id "command" command "content" content)
    (let [msg (if (= chat-id "console")
                (sign-up-service/send-console-command command content)
                ;; TODO handle command, now sends as plain message
                (let [{msg-id     :msg-id
                       {from :from
                        to   :to} :msg} (api/send-user-msg {:to      chat-id
                                                            :content content})]
                  {:msg-id       msg-id
                   :from         from
                   :to           to
                   :content      content
                   :content-type text-content-type
                   :outgoing     true}))]
      (save-message chat-id msg)
      (signal-chat-updated db chat-id))))

(register-handler :send-group-chat-msg
  (fn [db [action chat-id text]]
    (log/debug action "chat-id" chat-id "text" text)
    (let [{msg-id       :msg-id
           {from :from} :msg} (api/send-group-user-msg {:group-id chat-id
                                                        :content  text})
          msg {:msg-id       msg-id
               :from         from
               :to           nil
               :content      text
               :content-type text-content-type
               :outgoing     true}]
      (save-message chat-id msg)
      (signal-chat-updated db chat-id))))

;; -- User data --------------------------------------------------------------

(register-handler :set-user-phone-number
  (fn [db [_ value]]
    (assoc db :user-phone-number value)))

(register-handler :load-user-phone-number
  (fn [db [_]]
    (user-data/load-phone-number)
    db))

;; -- Sign up --------------------------------------------------------------

(register-handler :sign-up
  (fn [db [_ phone-number whisper-identity handler]]
    (server/sign-up phone-number whisper-identity handler)
    db))

(register-handler :set-confirmation-code
  (fn [db [_ value]]
    (assoc db :confirmation-code value)))

(register-handler :sign-up-confirm
  (fn [db [_ confirmation-code handler]]
    (server/sign-up-confirm confirmation-code handler)
    db))

(register-handler :sync-contacts
  (fn [db [_ handler]]
    (contacts-service/sync-contacts handler)
    db))

;; -- Contacts --------------------------------------------------------------

(register-handler :load-syng-contacts
  (fn [db [_ value]]
    (contacts/load-syng-contacts db)))

;; -- Chats --------------------------------------------------------------

(register-handler :show-chat
  (fn [db [action chat-id navigator nav-type]]
    (log/debug action "chat-id" chat-id)
    (let [db (set-current-chat-id db chat-id)]
      (dispatch [:navigate-to navigator {:view-id :chat} nav-type])
      db)))

(register-handler :set-sign-up-chat
  (fn [db [_]]
    (-> db
        (set-current-chat-id "console")
        sign-up-service/intro)))

;; -- Chat --------------------------------------------------------------

(register-handler :set-chat-input-text
  (fn [db [_ text]]
    (set-chat-input-text db text)))

(register-handler :set-chat-command
  (fn [db [_ command-key]]
    (set-chat-command db command-key)))

(register-handler :set-chat-command-content
  (fn [db [_ content]]
    (set-chat-command-content db content)))

(register-handler :show-contacts
  (fn [db [action navigator]]
    (log/debug action)
    (nav-push navigator {:view-id :contact-list})
    db))

(register-handler :select-new-participant
  (fn [db [action identity add?]]
    (log/debug action identity add?)
    (update-new-participants-selection db identity add?)))

(register-handler :show-remove-participants
  (fn [db [action navigator]]
    (log/debug action)
    (nav-push navigator {:view-id :remove-participants})
    (clear-new-participants db)))

(register-handler :remove-selected-participants
  (fn [db [action navigator]]
    (log/debug action)
    (let [identities (-> (new-participants-selection db)
                         (vec))
          chat-id    (current-chat-id db)]
      (chat-remove-participants chat-id identities)
      (nav-pop navigator)
      (doseq [ident identities]
        (api/group-remove-participant chat-id ident)
        (removed-participant-msg chat-id ident))
      (signal-chat-updated db chat-id))))

(register-handler :show-add-participants
  (fn [db [action navigator]]
    (log/debug action)
    (nav-push navigator {:view-id :add-participants})
    (clear-new-participants db)))

(register-handler :add-new-participants
  (fn [db [action navigator]]
    (log/debug action)
    (let [identities (-> (new-participants-selection db)
                         (vec))
          chat-id    (current-chat-id db)]
      (chat-add-participants chat-id identities)
      (nav-pop navigator)
      (doseq [ident identities]
        (api/group-add-participant chat-id ident))
      db)))

(register-handler :show-group-new
  (fn [db [action navigator]]
    (log/debug action)
    (nav-push navigator {:view-id :new-group})
    (clear-new-group db)))

(register-handler :select-for-new-group
  (fn [db [action identity add?]]
    (log/debug action identity add?)
    (update-new-group-selection db identity add?)))

(register-handler :create-new-group
  (fn [db [action group-name navigator]]
    (log/debug action)
    (let [identities (-> (new-group-selection db)
                         (vec))
          group-id   (api/start-group-chat identities group-name)
          db         (create-chat db group-id identities true group-name)]
      (dispatch [:show-chat group-id navigator :replace])
      db)))

(register-handler :group-chat-invite-received
  (fn [db [action from group-id identities group-name]]
    (log/debug action from group-id identities)
    (create-chat db group-id identities true group-name)))



(comment

  )<|MERGE_RESOLUTION|>--- conflicted
+++ resolved
@@ -17,16 +17,11 @@
     [syng-im.handlers.commands :refer [set-chat-command
                                        set-chat-command-content]]
     [syng-im.handlers.sign-up :as sign-up-service]
-<<<<<<< HEAD
     [syng-im.handlers.discovery :as discovery]
-    [syng-im.models.chats :refer [create-chat]]
-=======
-
     [syng-im.models.chats :refer [create-chat
                                   chat-add-participants
                                   chat-remove-participants
                                   set-chat-active]]
->>>>>>> c0b508a5
     [syng-im.models.chat :refer [signal-chat-updated
                                  set-current-chat-id
                                  current-chat-id
