--- conflicted
+++ resolved
@@ -16,12 +16,7 @@
    content])
 (def toolbar-android (r/adapt-react-class (.-ToolbarAndroid js/React)))
 (def list-view (r/adapt-react-class (.-ListView js/React)))
-<<<<<<< HEAD
 (def scroll-view (r/adapt-react-class (.-ScrollView js/React)))
-(def text-input (r/adapt-react-class (.-TextInput js/React)))
-(def drawer-layout-android (r/adapt-react-class (.-DrawerLayoutAndroid js/React)))
-(def touchable-opacity (r/adapt-react-class (.-TouchableOpacity js/React)))
-=======
 (def text-input-class (r/adapt-react-class (.-TextInput js/React)))
 (defn text-input [props text]
   [text-input-class (merge
@@ -30,12 +25,13 @@
                        :placeholder           "Type"}
                       props)
    text])
+(def drawer-layout-android (r/adapt-react-class (.-DrawerLayoutAndroid js/React)))
+(def touchable-opacity (r/adapt-react-class (.-TouchableOpacity js/React)))
 
 
 (defn icon [n style]
   [image {:source {:uri (keyword (str "icon_" (name n)))}
           :style  style}])
->>>>>>> 42503f14
 
 (def platform (.. js/React -Platform -OS))
 
