--- conflicted
+++ resolved
@@ -22,12 +22,8 @@
     "react-native-qrcode": "^0.2.2",
     "react-native-randombytes": "^2.1.0",
     "react-native-vector-icons": "^1.3.4",
-<<<<<<< HEAD
+    "react-native-orientation": "^1.17.0",
     "realm": "^0.11.1",
     "react-native-status": "git+ssh://git@github.com/status-im/react-native-status"
-=======
-    "react-native-orientation": "^1.17.0",
-    "realm": "^0.11.1"
->>>>>>> 85c651e1
   }
 }