--- conflicted
+++ resolved
@@ -10,11 +10,8 @@
 import android.os.Environment;
 import com.github.ethereum.go_ethereum.cmd.Geth;
 import com.bitgo.randombytes.RandomBytesPackage;
-<<<<<<< HEAD
+import com.BV.LinearGradient.LinearGradientPackage;
 import com.centaurwarchief.smslistener.SmsListener;
-=======
-import com.BV.LinearGradient.LinearGradientPackage;
->>>>>>> ef205d2d
 
 import java.util.Arrays;
 import java.util.List;
@@ -84,11 +81,8 @@
                 new ReactNativeContacts(),
                 new ReactNativeI18n(),
                 new RandomBytesPackage(),
-<<<<<<< HEAD
+                new LinearGradientPackage(),
                 new SmsListener(this)
-=======
-                new LinearGradientPackage()
->>>>>>> ef205d2d
         );
     }
 }